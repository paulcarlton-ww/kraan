/*


Licensed under the Apache License, Version 2.0 (the "License");
you may not use this file except in compliance with the License.
You may obtain a copy of the License at

    http://www.apache.org/licenses/LICENSE-2.0

Unless required by applicable law or agreed to in writing, software
distributed under the License is distributed on an "AS IS" BASIS,
WITHOUT WARRANTIES OR CONDITIONS OF ANY KIND, either express or implied.
See the License for the specific language governing permissions and
limitations under the License.
*/

package controllers

import (
	"context"
	"fmt"
	"time"

	helmctlv2 "github.com/fluxcd/helm-controller/api/v2beta1"
	sourcev1 "github.com/fluxcd/source-controller/api/v1beta1"
	"github.com/go-logr/logr"
	"github.com/pkg/errors"
	corev1 "k8s.io/api/core/v1"
	metav1 "k8s.io/apimachinery/pkg/apis/meta/v1"
	"k8s.io/apimachinery/pkg/runtime"
	"k8s.io/apimachinery/pkg/types"
	"k8s.io/client-go/kubernetes"
	"k8s.io/client-go/rest"
	ctrl "sigs.k8s.io/controller-runtime"
	"sigs.k8s.io/controller-runtime/pkg/client"
	"sigs.k8s.io/controller-runtime/pkg/controller"
	"sigs.k8s.io/controller-runtime/pkg/event"
	"sigs.k8s.io/controller-runtime/pkg/handler"
	"sigs.k8s.io/controller-runtime/pkg/predicate"
	"sigs.k8s.io/controller-runtime/pkg/reconcile"
	"sigs.k8s.io/controller-runtime/pkg/source"

	kraanv1alpha1 "github.com/fidelity/kraan/api/v1alpha1"
	"github.com/fidelity/kraan/pkg/apply"
	"github.com/fidelity/kraan/pkg/layers"
	"github.com/fidelity/kraan/pkg/metrics"
	"github.com/fidelity/kraan/pkg/repos"
)

var (
	hrOwnerKey = ".owner"
	reconciler *AddonsLayerReconciler
)

type AddonsLayerReconcilerOptions struct {
	MaxConcurrentReconciles int
}

func (r *AddonsLayerReconciler) SetupWithManagerAndOptions(mgr ctrl.Manager, opts AddonsLayerReconcilerOptions) error {
	addonsLayer := &kraanv1alpha1.AddonsLayer{}
	hr := &helmctlv2.HelmRelease{}
	hrepo := &sourcev1.HelmRepository{}

	if err := mgr.GetFieldIndexer().IndexField(r.Context, &helmctlv2.HelmRelease{}, hrOwnerKey, r.indexHelmReleaseByOwner); err != nil {
		return errors.Wrap(err, "failed setting up FieldIndexer for HelmRelease owner")
	}

	if err := mgr.GetFieldIndexer().IndexField(r.Context, &sourcev1.HelmRepository{}, hrOwnerKey, r.indexHelmRepoByOwner); err != nil {
		return errors.Wrap(err, "failed setting up FieldIndexer for HelmRepository owner")
	}

	ctl, err := ctrl.NewControllerManagedBy(mgr).
		For(addonsLayer).
		//Watch(repoKind, repoHandler).
		Owns(hr).
		Owns(hrepo).
		WithOptions(controller.Options{MaxConcurrentReconciles: opts.MaxConcurrentReconciles}).
		WithEventFilter(predicates(r.Log)).
		Build(r)
	if err != nil {
		return errors.Wrap(err, "error creating controller")
	}
	return ctl.Watch(
		&source.Kind{Type: &sourcev1.GitRepository{}},
		&handler.EnqueueRequestsFromMapFunc{
			ToRequests: handler.ToRequestsFunc(r.repoMapperFunc),
		},
		predicate.Funcs{CreateFunc: func(e event.CreateEvent) bool {
			r.Log.V(3).Info("create event for GitRepository", "kind", "gitrepositories.source.toolkit.fluxcd.io", "data", apply.LogJSON(e))
			return true
		},
			UpdateFunc: func(e event.UpdateEvent) bool {
				r.Log.V(3).Info("update event for GitRepository", "kind", "gitrepositories.source.toolkit.fluxcd.io", "data", apply.LogJSON(e))
				return true
			},
			DeleteFunc: func(e event.DeleteEvent) bool {
				r.Log.V(3).Info("delete event for GitRepository", "kind", "gitrepositories.source.toolkit.fluxcd.io", "data", apply.LogJSON(e))
				return true
			},
			GenericFunc: func(e event.GenericEvent) bool {
				r.Log.V(3).Info("generic event for GitRepository", "kind", "gitrepositories.source.toolkit.fluxcd.io", "data", apply.LogJSON(e))
				return true
			},
		},
	)
}

func predicates(logger logr.Logger) predicate.Funcs {
	return predicate.Funcs{
		CreateFunc: func(e event.CreateEvent) bool {
			logger.V(3).Info("create event", "data", apply.LogJSON(e))
			return true
		},
		UpdateFunc: func(e event.UpdateEvent) bool {
			logger.V(3).Info("update event", "data", apply.LogJSON(e))
			return true
		},
		GenericFunc: func(e event.GenericEvent) bool {
			logger.V(3).Info("generic event", "data", apply.LogJSON(e))
			return true
		},
	}
}

// AddonsLayerReconciler reconciles a AddonsLayer object.
type AddonsLayerReconciler struct {
	client.Client
	Config   *rest.Config
	k8client kubernetes.Interface
	Log      logr.Logger
	Scheme   *runtime.Scheme
	Context  context.Context
	Applier  apply.LayerApplier
	Repos    repos.Repos
	Metrics  metrics.Metrics
}

// NewReconciler returns an AddonsLayerReconciler instance
func NewReconciler(config *rest.Config, client client.Client, logger logr.Logger,
	scheme *runtime.Scheme) (*AddonsLayerReconciler, error) {
	reconciler = &AddonsLayerReconciler{
		Config: config,
		Client: client,
		Log:    logger.WithName("reconciler"),
		Scheme: scheme,
	}
	var err error
	reconciler.k8client, err = reconciler.getK8sClient()
	if err != nil {
		return nil, errors.WithMessage(err, "failed to create reconciler")
	}
	reconciler.Context = context.Background()
	reconciler.Applier, err = apply.NewApplier(client, logger.WithName("applier"), scheme)
	if err != nil {
		return nil, errors.WithMessage(err, "failed to create applier")
	}
	reconciler.Repos = repos.NewRepos(reconciler.Context, reconciler.Log)

	reconciler.Metrics = metrics.NewMetrics()
	return reconciler, err
}

func (r *AddonsLayerReconciler) getK8sClient() (kubernetes.Interface, error) {
	// creates the clientset
	clientset, err := kubernetes.NewForConfig(r.Config)
	if err != nil {
		return nil, errors.Wrap(err, "failed to create k8s client")
	}

	return clientset, nil
}

func (r *AddonsLayerReconciler) processPrune(l layers.Layer) (statusReconciled bool, err error) {
	ctx := r.Context
	applier := r.Applier

	pruneIsRequired, hrs, err := applier.PruneIsRequired(ctx, l)
	if err != nil {
		return false, errors.WithMessage(err, "check for apply required failed")
	}
	if pruneIsRequired {
		l.SetStatusPruning()
		if pruneErr := applier.Prune(ctx, l, hrs); pruneErr != nil {
			return true, errors.WithMessage(pruneErr, "prune failed")
		}
		l.SetDelayedRequeue()
		return true, nil
	}
	return false, nil
}

func (r *AddonsLayerReconciler) processApply(l layers.Layer) (statusReconciled bool, err error) {
	ctx := r.Context
	applier := r.Applier

	applyIsRequired, err := applier.ApplyIsRequired(ctx, l)
	if err != nil {
		return false, errors.WithMessage(err, "check if apply is required failed")
	}
	if applyIsRequired {
		if !l.DependenciesDeployed() {
			l.SetDelayedRequeue()
			return true, nil
		}

		l.SetStatusApplying()
		if applyErr := applier.Apply(ctx, l); applyErr != nil {
			return true, errors.WithMessage(applyErr, "check for apply failed")
		}
		l.SetDelayedRequeue()
		return true, nil
	}
	return false, nil
}

func (r *AddonsLayerReconciler) checkSuccess(l layers.Layer) (string, error) {
	ctx := r.Context
	applier := r.Applier

	applyWasSuccessful, err := applier.ApplyWasSuccessful(ctx, l)
	if err != nil {
		return "", errors.WithMessage(err, "check for apply required failed")
	}
	if !applyWasSuccessful {
		l.SetDelayedRequeue()
		return "", nil
	}
	l.SetStatusDeployed()
	revision, err := r.getRevison(l)
	if err != nil {
		return "", errors.WithMessage(err, "failed to get revision")
	}
	return revision, nil
}

func (r *AddonsLayerReconciler) waitForData(l layers.Layer, repo repos.Repo) (err error) {
	MaxTries := 15
	for try := 1; try < MaxTries; try++ {
		err = repo.LinkData(l.GetSourcePath(), l.GetSpec().Source.Path)
		if err == nil {
			r.Log.V(1).Info("linked to layer data", "requestName", l.GetName(), "kind", "gitrepositories.source.toolkit.fluxcd.io",
				"namespace", l.GetSpec().Source.NameSpace, "name", l.GetSpec().Source.Name, "layer", l.GetName())
			return nil
		}
		r.Log.V(1).Info("waiting for layer data to be synced", "layer", l.GetName(),
			"kind", "gitrepositories.source.toolkit.fluxcd.io", "namespace", l.GetSpec().Source.NameSpace, "name", l.GetSpec().Source.Name,
			"path", l.GetSpec().Source.Path)
		time.Sleep(time.Second)
	}
	l.StatusUpdate(kraanv1alpha1.FailedCondition, kraanv1alpha1.AddonsLayerFailedReason, err.Error())
	return errors.WithMessage(err, "failed to link to layer data")
}

func (r *AddonsLayerReconciler) checkData(l layers.Layer) (bool, error) {
	sourceRepoName := l.GetSourceKey()
	MaxTries := 5
	for try := 1; try < MaxTries; try++ {
		repo := r.Repos.Get(sourceRepoName)
		if repo != nil {
			if err := r.waitForData(l, repo); err != nil {
				return false, errors.WithMessage(err, "failed to wait for layer data")
			}
			return true, nil
		}
		r.Log.Info("waiting for layer data", "requestName", l.GetName(), "kind", "gitrepositories.source.toolkit.fluxcd.io", "source", l.GetSpec().Source)
		time.Sleep(time.Duration(time.Second * time.Duration(try))) // nolint: unconvert // ignore
	}
	l.SetDelayedRequeue()
	l.SetStatusPending()
	return false, nil
}

func (r *AddonsLayerReconciler) getRevison(l layers.Layer) (string, error) {
	sourceRepoName := l.GetSourceKey()
	repo := r.Repos.Get(sourceRepoName)
	if repo == nil {
		return "", fmt.Errorf("unable to find repo object")
	}
	return repo.GetGitRepo().Status.Artifact.Revision, nil
}

func (r *AddonsLayerReconciler) processAddonLayer(l layers.Layer) (string, error) {
	l.GetLogger().Info("processing")

	if l.IsHold() {
		l.SetHold()
		return "", nil
	}

	if !l.CheckK8sVersion() {
		l.SetStatusK8sVersion()
		l.SetDelayedRequeue()
		return "", nil
	}

	layerDataReady, err := r.checkData(l)
	if err != nil {
		return "", errors.WithMessage(err, "failed to check layer data is ready")
	}
	if !layerDataReady {
		return "", nil
	}

	layerStatusUpdated, err := r.processPrune(l)
	if err != nil {
		return "", errors.WithMessage(err, "failed to perform prune processing")
	}
	if layerStatusUpdated {
		return "", nil
	}

	layerStatusUpdated, err = r.processApply(l)
	if err != nil {
		return "", errors.WithMessage(err, "failed to perform apply processing")
	}
	if layerStatusUpdated {
		return "", nil
	}

	return r.checkSuccess(l)
}

func (r *AddonsLayerReconciler) updateRequeue(l layers.Layer, res *ctrl.Result, rerr *error) {
	if l.IsUpdated() {
		*rerr = r.update(r.Context, r.Log, l.GetAddonsLayer())
	}
	if l.NeedsRequeue() {
		if l.IsDelayed() {
			*res = ctrl.Result{Requeue: true, RequeueAfter: l.GetDelay()}
			return
		}
		*res = ctrl.Result{Requeue: true}
		return
	}
}

// Reconcile process AddonsLayers custom resources.
// +kubebuilder:rbac:groups=kraan.io,resources=addons,verbs=get;list;watch;create;update;patch;delete
// +kubebuilder:rbac:groups=kraan.io,resources=addons/status,verbs=get;update;patch
func (r *AddonsLayerReconciler) Reconcile(req ctrl.Request) (res ctrl.Result, err error) {
	ctx := r.Context
	reconcileStart := time.Now()

	var addonsLayer *kraanv1alpha1.AddonsLayer = &kraanv1alpha1.AddonsLayer{}
	if err = r.Get(ctx, req.NamespacedName, addonsLayer); err != nil {
		return ctrl.Result{}, client.IgnoreNotFound(err)
	}

	log := r.Log.WithValues("layer", req.NamespacedName.Name)

	l := layers.CreateLayer(ctx, r.Client, r.k8client, log, addonsLayer)
	deployedRevision, err := r.processAddonLayer(l)
	if err != nil {
		l.StatusUpdate(kraanv1alpha1.FailedCondition, kraanv1alpha1.AddonsLayerFailedReason, err.Error())
		log.Error(err, "failed to process addons layer")
	}
<<<<<<< HEAD
	if l.GetAddonsLayer().Generation != l.GetFullStatus().ObservedGeneration {
		l.SetUpdated()
		l.GetFullStatus().ObservedGeneration = l.GetAddonsLayer().Generation
	}
	if len(deployedRevision) > 0 && deployedRevision != l.GetFullStatus().DeployedRevision {
		l.SetUpdated()
		l.GetFullStatus().DeployedRevision = deployedRevision
	}
=======
	r.Metrics.RecordDuration(l.GetAddonsLayer(), reconcileStart)
	r.recordReadiness(l.GetAddonsLayer(), false)
>>>>>>> 6252cc19
	r.updateRequeue(l, &res, &err)
	return res, err
}

func (r *AddonsLayerReconciler) recordReadiness(al *kraanv1alpha1.AddonsLayer, deleted bool) {
	status := corev1.ConditionUnknown
	if al.Status.State == kraanv1alpha1.DeployedCondition {
		status = corev1.ConditionTrue
	}
	r.Metrics.RecordCondition(al, kraanv1alpha1.Condition{
		Type:   kraanv1alpha1.DeployedCondition,
		Status: status,
	}, deleted)
}

func (r *AddonsLayerReconciler) update(ctx context.Context, log logr.Logger,
	a *kraanv1alpha1.AddonsLayer) error {
	if err := r.Status().Update(ctx, a); err != nil {
		log.Error(err, "unable to update AddonsLayer status")
		return err
	}

	return nil
}

func (r *AddonsLayerReconciler) repoMapperFunc(a handler.MapObject) []reconcile.Request { // nolint: funlen,gocyclo //ok
	/* Not sure why this test fails when it shouldn't
	kind := a.Object.GetObjectKind().GroupVersionKind()
	repoKind := sourcev1.GitRepositoryKind
	if kind.Kind != repoKind {
		// If this isn't a GitRepository object, return an empty list of requests
		r.Log.Error(fmt.Errorf("unexpected object kind: %s, only %s supported", kind, sourcev1.GitRepositoryKind),
			"unexpected kind, continuing", "kind", "gitrepositories.source.toolkit.fluxcd.io", "data", apply.LogJSON(kind))
		//return []reconcile.Request{}
	}
	*/
	srcRepo, ok := a.Object.(*sourcev1.GitRepository)
	if !ok {
		r.Log.Error(fmt.Errorf("unable to cast object to GitRepository"), "skipping processing", apply.GetObjKindNamespaceName(a.Object)...)
		return []reconcile.Request{}
	}
	r.Log.V(1).Info("monitoring", "kind", "gitrepositories.source.toolkit.fluxcd.io", "namespace",
		srcRepo.Namespace, "name", srcRepo.Name, "generation", srcRepo.Generation,
		"observed", srcRepo.Status.ObservedGeneration, "revision", srcRepo.Status.Artifact.Revision)
	addonsList := &kraanv1alpha1.AddonsLayerList{}
	if err := r.List(r.Context, addonsList); err != nil {
		r.Log.Error(err, "unable to list AddonsLayers", "kind", "gitrepositories.source.toolkit.fluxcd.io",
			"namespace", srcRepo.Namespace, "name", srcRepo.Name, "data", "generation", srcRepo.Generation,
			"observed", srcRepo.Status.ObservedGeneration, "revision", srcRepo.Status.Artifact.Revision)
		return []reconcile.Request{}
	}
	layerList := []layers.Layer{}
	addons := []reconcile.Request{}
	for _, addon := range addonsList.Items {
		layer := layers.CreateLayer(r.Context, r.Client, r.k8client, r.Log, &addon) //nolint:scopelint // ok
		if layer.GetSpec().Source.Name == srcRepo.Name && layer.GetSpec().Source.NameSpace == srcRepo.Namespace {
			r.Log.V(1).Info("layer is using this source", "kind", "gitrepositories.source.toolkit.fluxcd.io", "namespace",
				srcRepo.Namespace, "name", srcRepo.Name, "generation", srcRepo.Generation, "observed", srcRepo.Status.ObservedGeneration,
				"revision", srcRepo.Status.Artifact.Revision, "layer", addon.Name)
			layerList = append(layerList, layer)
			addons = append(addons, reconcile.Request{NamespacedName: types.NamespacedName{Name: layer.GetName(), Namespace: ""}})
		}
	}
	if len(addons) == 0 {
		return []reconcile.Request{}
	}
	repo := r.Repos.Get(r.Repos.PathKey(srcRepo))
	if repo == nil {
		r.Log.V(1).Info("new repo object", "kind", "gitrepositories.source.toolkit.fluxcd.io",
			"namespace", srcRepo.Namespace, "name", srcRepo.Name,
			"generation", srcRepo.Generation, "observed", srcRepo.Status.ObservedGeneration,
			"revision", srcRepo.Status.Artifact.Revision)
	} else {
		if srcRepo.Status.Artifact.Revision == repo.GetGitRepo().Status.Artifact.Revision {
			r.Log.V(1).Info("unchanged repo object", "kind", "gitrepositories.source.toolkit.fluxcd.io",
				"namespace", srcRepo.Namespace, "name", srcRepo.Name,
				"generation", srcRepo.Generation, "observed", srcRepo.Status.ObservedGeneration,
				"revision", srcRepo.Status.Artifact.Revision)
			return []reconcile.Request{}
		}
	}
	repo = r.Repos.Add(srcRepo)
	r.Log.V(1).Info("created repo object", "kind", "gitrepositories.source.toolkit.fluxcd.io",
		"namespace", srcRepo.Namespace, "name", srcRepo.Namespace, "revision", srcRepo.Status.Artifact.Revision)
	if err := repo.SyncRepo(); err != nil {
		r.Log.Error(err, "unable to sync repo, not requeuing", "kind", "gitrepositories.source.toolkit.fluxcd.io",
			"namespace", srcRepo.Namespace, "name", srcRepo.Name,
			"generation", srcRepo.Generation, "observed", srcRepo.Status.ObservedGeneration,
			"revision", srcRepo.Status.Artifact.Revision)
		return []reconcile.Request{}
	}
	r.Log.V(1).Info("synced repo", "kind", "gitrepositories.source.toolkit.fluxcd.io",
		"namespace", srcRepo.Namespace, "name", srcRepo.Name,
		"generation", srcRepo.Generation, "observed", srcRepo.Status.ObservedGeneration,
		"revision", srcRepo.Status.Artifact.Revision)

	for _, layer := range layerList {
		if err := repo.LinkData(layer.GetSourcePath(), layer.GetSpec().Source.Path); err != nil {
			r.Log.Error(err, "unable to link referencing AddonsLayer directory to repository data",
				"kind", "gitrepositories.source.toolkit.fluxcd.io", "namespace", srcRepo.Namespace, "name", srcRepo.Name,
				"generation", srcRepo.Generation, "observed", srcRepo.Status.ObservedGeneration,
				"revision", srcRepo.Status.Artifact.Revision,
				"layer", layer.GetName())
			continue
		}
	}
	r.Log.Info("synced source", "kind", "gitrepositories.source.toolkit.fluxcd.io",
		"namespace", srcRepo.Namespace, "name", srcRepo.Name, "revision", srcRepo.Status.Artifact.Revision, "layers", addons)
	return addons
}

func (r *AddonsLayerReconciler) indexHelmReleaseByOwner(o runtime.Object) []string {
	r.Log.V(2).Info("indexing", apply.GetObjKindNamespaceName(o)...)
	hr, ok := o.(*helmctlv2.HelmRelease)
	if !ok {
		r.Log.Error(fmt.Errorf("failed to cast to helmrelease"), "failed to cast object to expected kind",
			apply.GetObjKindNamespaceName(o)...)
		return nil
	}
	owner := metav1.GetControllerOf(hr)
	if owner == nil {
		r.Log.Info("unexpected helmrelease passed to indexer, no owner information",
			"kind", "helmreleases.helm.toolkit.fluxcd.io", "namespace", hr.Namespace, "name", hr.Name)
		return nil
	}
	if owner.APIVersion != kraanv1alpha1.GroupVersion.String() || owner.Kind != "AddonsLayer" {
		r.Log.Info("unexpected helmrelease passed to indexer, not owned by an AddonsLayer",
			"kind", "helmreleases.helm.toolkit.fluxcd.io", "namespace", hr.Namespace, "name", hr.Name)
		return nil
	}
	r.Log.V(1).Info("HelmRelease associated with layer", "kind", "helmreleases.helm.toolkit.fluxcd.io", "namespace", hr.Namespace, "name", hr.Name, "layer", owner.Name)

	return []string{owner.Name}
}

func (r *AddonsLayerReconciler) indexHelmRepoByOwner(o runtime.Object) []string {
	r.Log.V(2).Info("indexing", apply.GetObjKindNamespaceName(o)...)
	hr, ok := o.(*sourcev1.HelmRepository)
	if !ok {
		r.Log.Error(fmt.Errorf("failed to cast to helmrepository"), "unable cast object to expected kind",
			apply.GetObjKindNamespaceName(o)...)
		return nil
	}
	owner := metav1.GetControllerOf(hr)
	if owner == nil {
		r.Log.Info("unexpected helmrepository passed to indexer, no owner information",
			"kind", "helmrepositories.source.toolkit.fluxcd.io", "namespace", hr.Namespace, "name", hr.Name)
		return nil
	}
	if owner.APIVersion != kraanv1alpha1.GroupVersion.String() || owner.Kind != "AddonsLayer" {
		r.Log.Info("unexpected helmrepository passed to indexer, not owned by an AddonsLayer",
			"kind", "helmrepositories.source.toolkit.fluxcd.io", "namespace", hr.Namespace, "name", hr.Name)
		return nil
	}
	r.Log.V(1).Info("Helm Repository associated with layer", "kind", "helmrepositories.source.toolkit.fluxcd.io", "namespace", hr.Namespace, "name", hr.Name, "layer", owner.Name)
	return []string{owner.Name}
}<|MERGE_RESOLUTION|>--- conflicted
+++ resolved
@@ -354,7 +354,7 @@
 		l.StatusUpdate(kraanv1alpha1.FailedCondition, kraanv1alpha1.AddonsLayerFailedReason, err.Error())
 		log.Error(err, "failed to process addons layer")
 	}
-<<<<<<< HEAD
+
 	if l.GetAddonsLayer().Generation != l.GetFullStatus().ObservedGeneration {
 		l.SetUpdated()
 		l.GetFullStatus().ObservedGeneration = l.GetAddonsLayer().Generation
@@ -363,10 +363,10 @@
 		l.SetUpdated()
 		l.GetFullStatus().DeployedRevision = deployedRevision
 	}
-=======
+
 	r.Metrics.RecordDuration(l.GetAddonsLayer(), reconcileStart)
 	r.recordReadiness(l.GetAddonsLayer(), false)
->>>>>>> 6252cc19
+
 	r.updateRequeue(l, &res, &err)
 	return res, err
 }
