//Package layers xxx
package layers

import (
	"context"
	"fmt"
	"os"
	"time"

	"github.com/go-logr/logr"
	corev1 "k8s.io/api/core/v1"
	metav1 "k8s.io/apimachinery/pkg/apis/meta/v1"
	"k8s.io/client-go/kubernetes"
	"k8s.io/client-go/rest"
	"k8s.io/client-go/tools/clientcmd"
	"sigs.k8s.io/controller-runtime/pkg/client"

	kraanv1alpha1 "github.com/fidelity/kraan/pkg/api/v1alpha1"
	"github.com/fidelity/kraan/pkg/internal/utils"
)

// MaxConditions is the maximum number of condtions to retain.
var MaxConditions = 10
var rootPath = "/repos"

// KraanLayer is the structure that hold details of the AddonsLayer.
type KraanLayer struct {
	updated     bool
	requeue     bool
	delayed     bool
	delay       time.Duration
	ctx         context.Context
	client      client.Client
	log         logr.Logger
	Layer       `json:"-"`
	addonsLayer *kraanv1alpha1.AddonsLayer
}

// Layer defines the interface for managing the layer.
type Layer interface {
	SetStatusApplying()
	SetStatusApply()
	SetStatusApplyPending()
	SetStatusPrunePending()
	SetStatusPruned()
	SetStatusPruning()
	SetStatusDeployed()
	StatusUpdate(status, reason, message string)
	setStatus(status, reason, message string)

	IsHold() bool
	SetHold()
	IsPruningRequired() bool
	Prune() error
	SetAllPrunePending() error
	SetStatusPruningToPruned()
	AllPruned() bool
	SetAllPrunedToApplyPending() error
	DependenciesDeployed() bool
	IsApplyRequired() bool
	Apply() error

	GetStatus() string
	GetName() string
	GetLogger() logr.Logger
	GetK8sClient() client.Client
	GetContext() context.Context
	GetSourcePath() string
	GetInterval() time.Duration
	GetTimeout() time.Duration
	IsUpdated() bool
	NeedsRequeue() bool
	IsVersionCurrent() bool
	IsDelayed() bool
	GetDelay() time.Duration
	SetRequeue()
	SetDelayed()
	SetUpdated()
	GetRequiredK8sVersion() string
	CheckK8sVersion() bool
	GetFullStatus() *kraanv1alpha1.AddonsLayerStatus
	GetSpec() *kraanv1alpha1.AddonsLayerSpec
	GetAddonsLayer() *kraanv1alpha1.AddonsLayer
}

// CreateLayer creates a layer object.
func CreateLayer(ctx context.Context, client client.Client,
<<<<<<< HEAD
	log logr.Logger, addonsLayer *kraanv1alpha1.AddonsLayer) Layer {
	l := &KraanLayer{requeue: false, delayed: false, updated: false, ctx: ctx, client: client, log: log,
=======
	log logr.Logger, addonsLayer *kraanv1alpha1.AddonsLayer) *Layer {
	l := &Layer{requeue: false, delayed: false, updated: false, ctx: ctx, client: client, log: log,
>>>>>>> a821dfc3
		addonsLayer: addonsLayer}
	l.delay = l.GetInterval()
	return l
}

// SetRequeue sets the requeue flag to cause the AddonsLayer to be requeued.
func (l *KraanLayer) SetRequeue() {
	l.requeue = true
}

// SetUpdated sets the updated flag to cause the AddonsLayer to update the custom resource.
func (l *KraanLayer) SetUpdated() {
	l.updated = true
}

// SetDelayed sets the delayed flag to cause the AddonsLayer to delay the requeue.
func (l *KraanLayer) SetDelayed() {
	l.delayed = true
}

// GetFullStatus returns the AddonsLayers Status sub resource.
func (l *KraanLayer) GetFullStatus() *kraanv1alpha1.AddonsLayerStatus {
	return &l.addonsLayer.Status
}

// GetSpec returns the AddonsLayers Spec.
func (l *KraanLayer) GetSpec() *kraanv1alpha1.AddonsLayerSpec {
	return &l.addonsLayer.Spec
}

// GetAddonsLayer returns the AddonsLayers Spec.
<<<<<<< HEAD
func (l *KraanLayer) GetAddonsLayer() *kraanv1alpha1.AddonsLayer {
=======
func (l *Layer) GetAddonsLayer() *kraanv1alpha1.AddonsLayer {
>>>>>>> a821dfc3
	return l.addonsLayer
}

// GetRequiredK8sVersion returns the K8s Version required.
func (l *KraanLayer) GetRequiredK8sVersion() string {
	return l.addonsLayer.Spec.PreReqs.K8sVersion
}

// CheckK8sVersion checks if the cluster api server version is equal to or above the required version.
<<<<<<< HEAD
func (l *KraanLayer) CheckK8sVersion() bool {
=======
func (l *Layer) CheckK8sVersion() bool {
>>>>>>> a821dfc3
	versionInfo, err := getK8sClient().Discovery().ServerVersion()
	if err != nil {
		utils.LogError(l.GetLogger(), 2, err, "failed get server version")
		l.StatusUpdate(l.GetStatus(), "failed to obtain cluster api server version",
			err.Error())
		l.SetDelayed()
		return false
	}
	return versionInfo.String() > l.GetRequiredK8sVersion()
}

<<<<<<< HEAD
// getK8sClient gets the Kubernetes client.
=======
// GetK8sClient gets the Kubernetes client.
>>>>>>> a821dfc3
func getK8sClient() *kubernetes.Clientset {
	kubeConfig := os.Getenv("KUBECONFIG")
	if len(kubeConfig) > 0 {
		// use the current context in kubeconfig
		config, err := clientcmd.BuildConfigFromFlags("", kubeConfig)
		if err != nil {
			panic(err.Error())
		}

		// create the clientset
		clientset, err := kubernetes.NewForConfig(config)
		if err != nil {
			panic(err.Error())
		}

		return clientset
	}
	// creates the in-cluster config
	config, err := rest.InClusterConfig()
	if err != nil {
		panic(err.Error())
	}
	// creates the clientset
	clientset, err := kubernetes.NewForConfig(config)
	if err != nil {
		panic(err.Error())
	}

	return clientset
}

/*
func (l *KraanLayer) trimConditions() {
	for {
		if len(l.addonsLayer.Status.Conditions) > MaxConditions {
			t := l.addonsLayer.Status.Conditions[1:]
			l.addonsLayer.Status.Conditions = t // might losee order, will need a sort
		}
	}
}
*/

func (l *KraanLayer) setStatus(status, reason, message string) {
	l.addonsLayer.Status.Conditions = append(l.addonsLayer.Status.Conditions, kraanv1alpha1.Condition{
		Type:               status,
		Version:            l.addonsLayer.Spec.Version,
		Status:             corev1.ConditionTrue,
		LastTransitionTime: metav1.Now(),
		Reason:             reason,
		Message:            message,
	})
	//l.trimConditions()
	l.addonsLayer.Status.State = status
	l.addonsLayer.Status.Version = l.addonsLayer.Spec.Version
	l.updated = true
	l.requeue = true
}

<<<<<<< HEAD
// SetStatusDeployed sets the addon layer's status to deployed.
func (l *KraanLayer) SetStatusDeployed() {
	if l.GetStatus() != kraanv1alpha1.DeployedCondition {
		l.setStatus(kraanv1alpha1.DeployedCondition,
			kraanv1alpha1.AddonsLayerDeployedReason, "")
=======
// StatusDeployed sets the addon layer's status to deployed.
func (l *Layer) StatusDeployed(reason, message string) {
	if l.GetStatus() != kraanv1alpha1.DeployedCondition {
		l.setStatus(kraanv1alpha1.DeployedCondition, reason, message)
>>>>>>> a821dfc3
	}
}

// SetStatusApplyPending sets the addon layer's status to apply pending.
func (l *KraanLayer) SetStatusApplyPending() {
	l.setStatus(kraanv1alpha1.ApplyPendingCondition,
		kraanv1alpha1.AddonsLayerApplyPendingReason, kraanv1alpha1.AddonsLayerApplyPendingMsg)
}

<<<<<<< HEAD
// SetStatusApplying sets the addon layer's status to apply in progress.
func (l *KraanLayer) SetStatusApplying() {
=======
// StatusApply sets the addon layer's status to apply.
func (l *Layer) StatusApply() {
	if l.GetStatus() != kraanv1alpha1.DeployedCondition {
		l.setStatus(kraanv1alpha1.ApplyCondition,
			kraanv1alpha1.AddonsLayerApplyReason, kraanv1alpha1.AddonsLayerApplyMsg)
	}
}

// StatusApplying sets the addon layer's status to apply in progress.
func (l *Layer) StatusApplying() {
>>>>>>> a821dfc3
	l.setStatus(kraanv1alpha1.ApplyingCondition,
		kraanv1alpha1.AddonsLayerApplyingReason, kraanv1alpha1.AddonsLayerApplyingMsg)
}

// SetStatusPrunePending sets the addon layer's status to prune pending.
func (l *KraanLayer) SetStatusPrunePending() {
	l.setStatus(kraanv1alpha1.PrunePendingCondition,
		kraanv1alpha1.AddonsLayerPrunePendingReason, kraanv1alpha1.AddonsLayerPrunePendingMsg)
}

// SetStatusPruned sets the addon layer's status to prune.
func (l *KraanLayer) SetStatusPruned() {
	l.setStatus(kraanv1alpha1.PrunedCondition,
		kraanv1alpha1.AddonsLayerPrunedReason, kraanv1alpha1.AddonsLayerPrunedMsg)
}

// SetStatusPruning sets the addon layer's status to pruning.
func (l *KraanLayer) SetStatusPruning() {
	l.setStatus(kraanv1alpha1.PruningCondition,
		kraanv1alpha1.AddonsLayerPruningReason, kraanv1alpha1.AddonsLayerPruningMsg)
}

// StatusUpdate sets the addon layer's status.
func (l *KraanLayer) StatusUpdate(status, reason, message string) {
	l.setStatus(status, reason, message)
}

// IsHold returns hold status.
func (l *KraanLayer) IsHold() bool {
	return l.addonsLayer.Spec.Hold
}

// IsVersionCurrent returns true if the spec version matches the status version.
func (l *KraanLayer) IsVersionCurrent() bool {
	return l.addonsLayer.Spec.Version == l.addonsLayer.Status.Version
}

// IsPruningRequired checks if there are any objects owned by the addons layer on the cluster that need to be pruned.
func (l *KraanLayer) IsPruningRequired() bool {
	return false
}

// SetAllPrunePending sets all addons layer custom  resources to prune pending status.
func (l *KraanLayer) SetAllPrunePending() error {
	return nil
}

// SetStatusPruningToPruned sets the status to pruned if it is currently pruning.
func (l *KraanLayer) SetStatusPruningToPruned() {
	if l.GetStatus() == kraanv1alpha1.PruningCondition {
		l.SetStatusPruned()
	}
}

// AllPruned checks if all AddonsLayer custom resources are in the pruned status.
func (l *KraanLayer) AllPruned() bool {
	return false
}

// DependenciesDeployed checks that all the layers this layer is dependent on are deployed.
func (l *KraanLayer) DependenciesDeployed() bool {
	return false
}

// IsApplyRequired checks if an apply is required.
func (l *KraanLayer) IsApplyRequired() bool {
	return false
}

// Apply addons layer objects to cluster.
func (l *KraanLayer) Apply() error {
	return nil
}

// SetAllPrunedToApplyPending sets all AddonsLayer custom resources  in the pruned status to apply pending status.
func (l *KraanLayer) SetAllPrunedToApplyPending() error {
	return nil
}

// Prune deletes any objects owned by the addon layer on the cluster that are not defined in the addon layer anymore.
func (l *KraanLayer) Prune() error {
	return nil
}

// IsUpdated returns true if an update to the AddonsLayer data has occurred.
func (l *KraanLayer) IsUpdated() bool {
	return l.updated
}

// IsDelayed returns true if the requeue should be delayed.
func (l *KraanLayer) IsDelayed() bool {
	return l.delayed
}

// NeedsRequeue returns true if the AddonsLayer needed to be reprocessed.
func (l *KraanLayer) NeedsRequeue() bool {
	return l.requeue
}

// GetInterval returns the interval.
func (l *KraanLayer) GetInterval() time.Duration {
	return l.addonsLayer.Spec.Interval.Duration
}

// GetStatus returns the status.
func (l *KraanLayer) GetStatus() string {
	return l.addonsLayer.Status.State
}

// SetHold sets the hold status.
func (l *KraanLayer) SetHold() {
	if l.IsHold() && l.GetStatus() != kraanv1alpha1.HoldCondition {
		l.StatusUpdate(kraanv1alpha1.HoldCondition,
			kraanv1alpha1.AddonsLayerHoldReason, kraanv1alpha1.AddonsLayerHoldMsg)
		l.updated = true
	}
}

// GetSourcePath gets the path to the addons layer's top directory in the local filesystem.
func (l *KraanLayer) GetSourcePath() string {
	return fmt.Sprintf("%s/%s/%s/%s",
		rootPath,
		l.addonsLayer.Spec.Source.NameSpace,
		l.addonsLayer.Spec.Source.Name,
		l.addonsLayer.Spec.Source.Path)
}

// GetContext gets the context.
func (l *KraanLayer) GetContext() context.Context {
	return l.ctx
}

// GetK8sClient gets the k8sClient.
<<<<<<< HEAD
func (l *KraanLayer) GetK8sClient() client.Client {
=======
func (l *Layer) GetK8sClient() client.Client {
>>>>>>> a821dfc3
	return l.client
}

// GetLogger gets the layer logger.
func (l *KraanLayer) GetLogger() logr.Logger {
	return l.log
}

// GetName gets the layer name.
func (l *KraanLayer) GetName() string {
	return l.addonsLayer.ObjectMeta.Name
}<|MERGE_RESOLUTION|>--- conflicted
+++ resolved
@@ -85,13 +85,8 @@
 
 // CreateLayer creates a layer object.
 func CreateLayer(ctx context.Context, client client.Client,
-<<<<<<< HEAD
 	log logr.Logger, addonsLayer *kraanv1alpha1.AddonsLayer) Layer {
 	l := &KraanLayer{requeue: false, delayed: false, updated: false, ctx: ctx, client: client, log: log,
-=======
-	log logr.Logger, addonsLayer *kraanv1alpha1.AddonsLayer) *Layer {
-	l := &Layer{requeue: false, delayed: false, updated: false, ctx: ctx, client: client, log: log,
->>>>>>> a821dfc3
 		addonsLayer: addonsLayer}
 	l.delay = l.GetInterval()
 	return l
@@ -123,11 +118,7 @@
 }
 
 // GetAddonsLayer returns the AddonsLayers Spec.
-<<<<<<< HEAD
 func (l *KraanLayer) GetAddonsLayer() *kraanv1alpha1.AddonsLayer {
-=======
-func (l *Layer) GetAddonsLayer() *kraanv1alpha1.AddonsLayer {
->>>>>>> a821dfc3
 	return l.addonsLayer
 }
 
@@ -137,11 +128,7 @@
 }
 
 // CheckK8sVersion checks if the cluster api server version is equal to or above the required version.
-<<<<<<< HEAD
 func (l *KraanLayer) CheckK8sVersion() bool {
-=======
-func (l *Layer) CheckK8sVersion() bool {
->>>>>>> a821dfc3
 	versionInfo, err := getK8sClient().Discovery().ServerVersion()
 	if err != nil {
 		utils.LogError(l.GetLogger(), 2, err, "failed get server version")
@@ -153,11 +140,7 @@
 	return versionInfo.String() > l.GetRequiredK8sVersion()
 }
 
-<<<<<<< HEAD
-// getK8sClient gets the Kubernetes client.
-=======
 // GetK8sClient gets the Kubernetes client.
->>>>>>> a821dfc3
 func getK8sClient() *kubernetes.Clientset {
 	kubeConfig := os.Getenv("KUBECONFIG")
 	if len(kubeConfig) > 0 {
@@ -216,18 +199,11 @@
 	l.requeue = true
 }
 
-<<<<<<< HEAD
 // SetStatusDeployed sets the addon layer's status to deployed.
 func (l *KraanLayer) SetStatusDeployed() {
 	if l.GetStatus() != kraanv1alpha1.DeployedCondition {
 		l.setStatus(kraanv1alpha1.DeployedCondition,
 			kraanv1alpha1.AddonsLayerDeployedReason, "")
-=======
-// StatusDeployed sets the addon layer's status to deployed.
-func (l *Layer) StatusDeployed(reason, message string) {
-	if l.GetStatus() != kraanv1alpha1.DeployedCondition {
-		l.setStatus(kraanv1alpha1.DeployedCondition, reason, message)
->>>>>>> a821dfc3
 	}
 }
 
@@ -237,21 +213,8 @@
 		kraanv1alpha1.AddonsLayerApplyPendingReason, kraanv1alpha1.AddonsLayerApplyPendingMsg)
 }
 
-<<<<<<< HEAD
 // SetStatusApplying sets the addon layer's status to apply in progress.
 func (l *KraanLayer) SetStatusApplying() {
-=======
-// StatusApply sets the addon layer's status to apply.
-func (l *Layer) StatusApply() {
-	if l.GetStatus() != kraanv1alpha1.DeployedCondition {
-		l.setStatus(kraanv1alpha1.ApplyCondition,
-			kraanv1alpha1.AddonsLayerApplyReason, kraanv1alpha1.AddonsLayerApplyMsg)
-	}
-}
-
-// StatusApplying sets the addon layer's status to apply in progress.
-func (l *Layer) StatusApplying() {
->>>>>>> a821dfc3
 	l.setStatus(kraanv1alpha1.ApplyingCondition,
 		kraanv1alpha1.AddonsLayerApplyingReason, kraanv1alpha1.AddonsLayerApplyingMsg)
 }
@@ -385,11 +348,7 @@
 }
 
 // GetK8sClient gets the k8sClient.
-<<<<<<< HEAD
 func (l *KraanLayer) GetK8sClient() client.Client {
-=======
-func (l *Layer) GetK8sClient() client.Client {
->>>>>>> a821dfc3
 	return l.client
 }
 
