package kubectl // Xnolint:package // unit tests should be in same package as code under test

/*

The mockgen tool generates the MockExecProvider type defined in the kubectl/mockExecProvider.go code file.

From the project root directory, you can generate mock definitions for interfaces in individual code files by calling mockgen.  Example:
<<<<<<< HEAD
	mockgen -destination=pkg/internal/kubectl/mockExecProvider.go -package=kubectl -source=pkg/internal/kubectl/execProvider.go github.com/fidelity/kraan/pkg/internal/kubectl ExecProvider
=======
	mockgen -destination=pkg/internal/kubectl/mockExecProvider.go -package=kubectl -source=pkg/internal/kubectl/execProvider.go \
	github.com/fidelity/kraan/pkg/internal/kubectl ExecProvider
>>>>>>> 9e1a9aa2

Or you can generate all the

Add a go:generate annotation above the package statement in all the code files containing interfaces that you want to mock.  Example:
//go:generate mockgen -destination=mockExecProvider.go -package=kubectl -source=execProvider.go . ExecProvider
//go:generate mockgen -destination=../mocks/logr/mockLogger.go -package=mocks github.com/go-logr/logr Logger

From the project root directory, you can then generate mocks for all the interfaces that have a go:generate annotation by running 'go generate ./...'.

*/
import (
	"bytes"
	"fmt"
	"strings"
	"testing"

	testlogr "github.com/go-logr/logr/testing"
	gomock "github.com/golang/mock/gomock"

	mocklogr "github.com/fidelity/kraan/pkg/internal/mocks/logr"
)

func TestNewKubectl(t *testing.T) {
	logger := testlogr.TestLogger{T: t}
	k, err := NewKubectl(logger)
	if err != nil {
		t.Errorf("The NewKubectl function returned an error! %w", err)
	}
	t.Logf("k (%T) %#v", k, k)
	gotLogger := k.getLogger()
	t.Logf("gotLogger (%T) %#v", gotLogger, gotLogger)
	if logger != gotLogger {
		t.Errorf("The passed logger was not stored as the new Kubectl instance's Logger")
	}
}

type FakeExecProvider struct {
	findOnPathFunc func(file string) (string, error)
	execCmdFunc    func(name string, arg ...string) ([]byte, error)
}

func (p FakeExecProvider) findOnPath(file string) (string, error) {
	return p.findOnPathFunc(file)
}

func (p FakeExecProvider) execCmd(name string, arg ...string) ([]byte, error) {
	return p.execCmdFunc(name, arg...)
}

func (p FakeExecProvider) setFindOnPathFunc(mockFunc func(file string) (string, error)) FakeExecProvider {
	p.findOnPathFunc = mockFunc
	return p
}

/* Not used
func (p FakeExecProvider) setExecCmdFunc(mockFunc func(name string, arg ...string) ([]byte, error)) FakeExecProvider {
	p.execCmdFunc = mockFunc
	return p
}
*/
// BaseFakeExecProvider implements a fake exec.
func BaseFakeExecProvider() FakeExecProvider {
	return FakeExecProvider{
		findOnPathFunc: func(file string) (string, error) {
			return "/fake/path/to/kubectl/binary", nil
		},
		execCmdFunc: func(name string, arg ...string) ([]byte, error) {
			return nil, nil
		},
	}
}

func TestFakeKubectlCommandFoundInPath(t *testing.T) {
	restoreExecProvider := execProvider
	defer func() { execProvider = restoreExecProvider }()

	execProvider = BaseFakeExecProvider()

	logger := testlogr.TestLogger{T: t}
	k, err := NewKubectl(logger)
	t.Logf("Kubectl (%T) %#v", k, k)
	if err != nil {
		t.Errorf("Error returned from the execLookPath function : %w", err)
	}
	t.Logf("Kubectl command path '%s'", k.getPath())
}

func TestFakeKubectlCommandNotFoundInPath(t *testing.T) {
	restoreExecProvider := execProvider
	defer func() { execProvider = restoreExecProvider }()

	execProvider = BaseFakeExecProvider().setFindOnPathFunc(
		func(file string) (string, error) {
			return "", fmt.Errorf("exec \"%s\": executable file not found in $PATH", file)
		},
	)

	logger := testlogr.TestLogger{T: t}
	k, err := NewKubectl(logger)
	t.Logf("Kubectl (%T) %#v", k, k)
	if err == nil {
		t.Errorf("Expected error 'executable file not found' was not returned from NewKubectl constructor")
	} else {
		t.Logf("Expected error was returned: %#v", err)
	}
}

func TestKubectlCommandFoundInPath(t *testing.T) {
	mockCtl := gomock.NewController(t)
	defer mockCtl.Finish()

	restoreExecProvider := execProvider
	defer func() { execProvider = restoreExecProvider }()
	mockExecProvider := NewMockExecProvider(mockCtl)
	execProvider = mockExecProvider

	// Verifies that the "findOnPath" method was called once with the exact expected string input as the parameter
	mockExecProvider.EXPECT().findOnPath(kubectlCmd).Return("/mocked/path/to/kubectl/binary", nil).Times(1)

	logger := testlogr.TestLogger{T: t}
	k, err := NewKubectl(logger)
	t.Logf("Kubectl (%T) %#v", k, k)
	if err != nil {
		t.Errorf("Error returned from the execLookPath function : %w", err)
	} else {
		t.Logf("Kubectl command path '%s'", k.getPath())
	}
}

func TestKubectlCommandNotFoundInPath(t *testing.T) {
	mockCtl := gomock.NewController(t)
	defer mockCtl.Finish()

	restoreExecProvider := execProvider
	defer func() { execProvider = restoreExecProvider }()

	mockExecProvider := NewMockExecProvider(mockCtl)
	execProvider = mockExecProvider

	// Verifies that the "findOnPath" method was called once with the exact expected string input as the parameter
	mockExecProvider.EXPECT().findOnPath(kubectlCmd).Return("MOCKED", fmt.Errorf("MOCK exec \"%s\": executable file not found in $PATH", kubectlCmd)).Times(1)

	logger := testlogr.TestLogger{T: t}
	k, err := NewKubectl(logger)
	t.Logf("Kubectl (%T) %#v", k, k)
	if err == nil {
		t.Errorf("Expected error 'executable file not found' was not returned from NewKubectl constructor")
	} else {
		t.Logf("Expected error was returned: %#v", err)
	}
}

func TestKubectlApplyReturnsApplyCommand(t *testing.T) { // nolint:funlen,gocyclo // allow longer test functions
	mockCtl := gomock.NewController(t)
	defer mockCtl.Finish()

	restoreExecProvider := execProvider
	defer func() { execProvider = restoreExecProvider }()

	mockExecProvider := NewMockExecProvider(mockCtl)
	execProvider = mockExecProvider

	fakeCommandPath := "/mocked/path/to/kubectl/binary"
	// Verifies that the "findOnPath" method was called once with the exact expected string input as the parameter
	mockExecProvider.EXPECT().findOnPath(kubectlCmd).Return(fakeCommandPath, nil).Times(1)

	logger := testlogr.TestLogger{T: t}
	k, err := NewKubectl(logger)
	t.Logf("Kubectl (%T) %#v", k, k)
	if err != nil {
		t.Errorf("Error returned from the execLookPath function : %w", err)
	}

	fakeSourceDir := "/mocked/path/to/source/directory"
	expectedSubCmd := "apply"
	expectedArgs := []string{expectedSubCmd, "-R", "-f", fakeSourceDir}
	expectedCmd := fmt.Sprintf("%s %s", fakeCommandPath, strings.Join(expectedArgs, " "))

	var c interface{} = k.Apply(fakeSourceDir)
	if c == nil {
		t.Fatalf("nil returned from Kubectl.Apply(sourcedir) function")
	}
	t.Logf("Returned (%T) %#v", c, c)
	switch c.(type) {
	case *ApplyCommand:
		t.Logf("ApplyCommand (%T) %#v", c, c)
	default:
		t.Fatalf("return value from Kubectl.Apply is not an ApplyCommand type: (%T) %#v", c, c)
	}
	a, ok := c.(*ApplyCommand)
	if !ok {
		t.Logf("error casting to ApplyCommand")
	}

	// verify that the returned ApplyCommand.kubectlSubCmd matches expectations
	if expectedSubCmd != a.kubectlSubCmd() {
		t.Fatalf("expected '%s', got '%s' for the returned ApplyCommand.kubectlSubCmd", expectedSubCmd, a.kubectlSubCmd())
	} else {
		t.Logf("kubectlSubCmd expected '%s' matches '%s'", expectedSubCmd, a.kubectlSubCmd())
	}

	// verify that the returned ApplyCommand.kubectlArgs match expectations
	if len(a.kubectlArgs()) != len(expectedArgs) {
		t.Fatalf("expected %d args, got %d args in the returned ApplyCommand", len(expectedArgs), len(a.args))
	}
	argsEqual := true
	for i, arg := range a.kubectlArgs() {
		expectedArg := expectedArgs[i]
		if arg != expectedArg {
			t.Errorf("expected arg '%s', got arg '%s' at index [%d] in the returned ApplyCommand", expectedArg, arg, i)
			argsEqual = false
		} else {
			t.Logf("at index [%d] expected arg '%s' matches arg '%s'", i, expectedArg, arg)
		}
	}
	if !argsEqual {
		t.Fatalf("args in the returned ApplyCommand did not match expectations")
	}

	// verify that the command path in the returned ApplyCommand matches expectations
	if fakeCommandPath != a.kubectlPath() {
		t.Fatalf("expected '%s', got '%s' for kubectlPath in the returned ApplyCommand", fakeCommandPath, a.kubectlPath())
	} else {
		t.Logf("kubectlPath expected '%s' matches '%s'", fakeCommandPath, a.kubectlPath())
	}

	// verify that asString concatenates the kubectlCommand and args slice in order
	if expectedCmd != a.asString() {
		t.Fatalf("expected '%s', got '%s' from the returned ApplyCommand asString function", expectedCmd, a.asString())
	} else {
		t.Logf("asString expected '%s' matches '%s'", expectedCmd, a.asString())
	}
}

func TestKubectlApplyRunHandlesExecError(t *testing.T) {
	mockCtl := gomock.NewController(t)
	defer mockCtl.Finish()

	restoreExecProvider := execProvider
	defer func() { execProvider = restoreExecProvider }()

	mockExecProvider := NewMockExecProvider(mockCtl)
	execProvider = mockExecProvider

	fakeCommandPath := "/mocked/path/to/kubectl"
	expectedSubCmd := "apply"
	fakeSourceDir := "/mocked/path/to/source/directory"
	expectedArgs := []string{expectedSubCmd, "-R", "-f", fakeSourceDir, "-o", "json"}
	expectedOutput := "FAKE OUTPUT"
	// Verifies that the "findOnPath" method was called once with the exact expected string input as the parameter
	mockExecProvider.EXPECT().findOnPath(kubectlCmd).Return(fakeCommandPath, nil).Times(1)
	mockExecProvider.EXPECT().execCmd(fakeCommandPath, expectedArgs).Return([]byte(expectedOutput), nil).Times(1)

	logger := testlogr.TestLogger{T: t}
	k, err := NewKubectl(logger)
	t.Logf("Kubectl (%T) %#v", k, k)
	if err != nil {
		t.Errorf("Error returned from the execLookPath function : %w", err)
	}

	c := k.Apply(fakeSourceDir)
	if c == nil {
		t.Fatalf("nil returned from Kubectl.Apply(sourcedir) function")
	}
	t.Logf("Returned (%T) %#v", c, c)

	gotOutput, err := c.Run()
	if err != nil {
		t.Errorf("Error returned from ApplyCommand.Run: %w", err)
		t.Fatalf("Error returned from ApplyCommand.Run")
	}

	if !bytes.Equal([]byte(expectedOutput), gotOutput) {
		t.Fatalf("expected output '%s', got output '%s' from ApplyCommand.Run", expectedOutput, string(gotOutput))
	} else {
		t.Logf("ApplyCommand.Run expected output '%s' matches output '%s'", expectedOutput, string(gotOutput))
	}
}

func TestKubectlApplyDryRun(t *testing.T) {
	mockCtl := gomock.NewController(t)
	defer mockCtl.Finish()

	restoreExecProvider := execProvider
	defer func() { execProvider = restoreExecProvider }()

	mockExecProvider := NewMockExecProvider(mockCtl)
	execProvider = mockExecProvider

	fakeCommandPath := "/mocked/path/to/kubectl"
	expectedSubCmd := "apply"
	fakeSourceDir := "/mocked/path/to/source/directory"
	expectedArgs := []string{expectedSubCmd, "-R", "-f", fakeSourceDir, "--dry-run", "-o", "json"}
	expectedOutput := "FAKE OUTPUT"
	// Verifies that the "findOnPath" method was called once with the exact expected string input as the parameter
	mockExecProvider.EXPECT().findOnPath(kubectlCmd).Return(fakeCommandPath, nil).Times(1)
	mockExecProvider.EXPECT().execCmd(fakeCommandPath, expectedArgs).Return([]byte(expectedOutput), nil).Times(1)

	logger := testlogr.TestLogger{T: t}
	k, err := NewKubectl(logger)
	t.Logf("Kubectl (%T) %#v", k, k)
	if err != nil {
		t.Errorf("Error returned from the execLookPath function : %w", err)
	}

	c := k.Apply(fakeSourceDir)
	if c == nil {
		t.Fatalf("nil returned from Kubectl.Apply(sourcedir) function")
	}
	t.Logf("Returned (%T) %#v", c, c)

	gotOutput, err := c.DryRun()
	if err != nil {
		t.Errorf("Error returned from ApplyCommand.Run: %w", err)
		t.Fatalf("Error returned from ApplyCommand.Run")
	}

	if !bytes.Equal([]byte(expectedOutput), gotOutput) {
		t.Fatalf("expected output '%s', got output '%s' from ApplyCommand.Run", expectedOutput, string(gotOutput))
	} else {
		t.Logf("ApplyCommand.Run expected output '%s' matches output '%s'", expectedOutput, string(gotOutput))
	}
}

func TestKubectlApplyRun(t *testing.T) {
	mockCtl := gomock.NewController(t)
	defer mockCtl.Finish()

	restoreExecProvider := execProvider
	defer func() { execProvider = restoreExecProvider }()

	mockExecProvider := NewMockExecProvider(mockCtl)
	execProvider = mockExecProvider

	fakeCommandPath := "/mocked/path/to/kubectl"
	expectedSubCmd := "apply"
	fakeSourceDir := "/mocked/path/to/source/directory"
	expectedArgs := []string{expectedSubCmd, "-R", "-f", fakeSourceDir, "-o", "json"}
	expectedOutput := ""
	// Verifies that the "findOnPath" method was called once with the exact expected string input as the parameter
	mockExecProvider.EXPECT().findOnPath(kubectlCmd).Return(fakeCommandPath, nil).Times(1)
	mockExecProvider.EXPECT().execCmd(fakeCommandPath, expectedArgs).Return([]byte(expectedOutput), fmt.Errorf("MOCK error executing command")).Times(1)

	logger := testlogr.TestLogger{T: t}
	k, err := NewKubectl(logger)
	t.Logf("Kubectl (%T) %#v", k, k)
	if err != nil {
		t.Errorf("Error returned from the execLookPath function : %w", err)
	}

	c := k.Apply(fakeSourceDir)
	if c == nil {
		t.Fatalf("nil returned from Kubectl.Apply(sourcedir) function")
	}
	t.Logf("Returned (%T) %#v", c, c)

	_, err = c.Run()
	if err == nil {
		t.Fatalf("Expected error was not returned from ApplyCommand.Run")
	} else {
		t.Logf("Expected error was returned: %#v", err)
	}
}

func TestKubectlCommandUsesKubectlLogger(t *testing.T) {
	mockCtl := gomock.NewController(t)
	defer mockCtl.Finish()

	restoreExecProvider := execProvider
	defer func() { execProvider = restoreExecProvider }()

	mockExecProvider := NewMockExecProvider(mockCtl)
	execProvider = mockExecProvider

	fakeCommandPath := "/mocked/path/to/kubectl"
	expectedSubCmd := "apply"
	fakeSourceDir := "/mocked/path/to/source/directory"
	expectedArgs := []string{expectedSubCmd, "-R", "-f", fakeSourceDir, "-o", "json"}
	expectedCmd := fmt.Sprintf("%s %s", fakeCommandPath, strings.Join(expectedArgs, " "))
	expectedOutput := "FAKE OUTPUT"
	// Verifies that the "findOnPath" method was called once with the exact expected string input as the parameter
	mockExecProvider.EXPECT().findOnPath(kubectlCmd).Return(fakeCommandPath, nil).AnyTimes()
	mockExecProvider.EXPECT().execCmd(fakeCommandPath, expectedArgs).Return([]byte(expectedOutput), nil).AnyTimes()

	mockLogger := mocklogr.NewMockLogger(mockCtl)

	// The ApplyCommand should use the mockLogger to log a log-leveled message indicating that kubectl was executed with the expected command
	mockLogger.EXPECT().V(gomock.Any()).Return(mockLogger).Times(1)
	mockLogger.EXPECT().Info("executing kubectl", "command", expectedCmd).Times(1)

	// Create the Kubectl type instance with the wrongLogger
	k, err := NewKubectl(mockLogger)
	t.Logf("Kubectl (%T) %#v", k, k)
	if err != nil {
		t.Errorf("Error returned from the execLookPath function : %w", err)
	}

	// Create the ApplyCommand from the Kubectl factory
	output, err := k.Apply(fakeSourceDir).Run()
	if err != nil {
		t.Fatalf("nil returned from Kubectl.Apply(sourcedir) function")
	}
	t.Logf("output: (%T) %#v", output, output)
}

func TestKubectlCommandWithLoggerPassedNil(t *testing.T) {
	mockCtl := gomock.NewController(t)
	defer mockCtl.Finish()

	restoreExecProvider := execProvider
	defer func() { execProvider = restoreExecProvider }()

	mockExecProvider := NewMockExecProvider(mockCtl)
	execProvider = mockExecProvider

	fakeCommandPath := "/mocked/path/to/kubectl"
	expectedSubCmd := "apply"
	fakeSourceDir := "/mocked/path/to/source/directory"
	expectedArgs := []string{expectedSubCmd, "-R", "-f", fakeSourceDir, "-o", "json"}
	expectedCmd := fmt.Sprintf("%s %s", fakeCommandPath, strings.Join(expectedArgs, " "))
	expectedOutput := "FAKE OUTPUT"
	// Verifies that the "findOnPath" method was called once with the exact expected string input as the parameter
	mockExecProvider.EXPECT().findOnPath(kubectlCmd).Return(fakeCommandPath, nil).AnyTimes()
	mockExecProvider.EXPECT().execCmd(fakeCommandPath, expectedArgs).Return([]byte(expectedOutput), nil).AnyTimes()

	mockLogger := mocklogr.NewMockLogger(mockCtl)

	// The ApplyCommand should use the mockLogger to log a log-leveled message indicating that kubectl was executed with the expected command
	mockLogger.EXPECT().V(gomock.Any()).Return(mockLogger).Times(1)
	mockLogger.EXPECT().Info("executing kubectl", "command", expectedCmd).Times(1)

	// Create the Kubectl type instance with the wrongLogger
	k, err := NewKubectl(mockLogger)
	t.Logf("Kubectl (%T) %#v", k, k)
	if err != nil {
		t.Errorf("Error returned from the execLookPath function : %w", err)
	}

	// Create the ApplyCommand from the Kubectl factory and try passing nil to Withlogger
	output, err := k.Apply(fakeSourceDir).WithLogger(nil).Run()
	if err != nil {
		t.Fatalf("nil returned from Kubectl.Apply(sourcedir) function")
	}
	t.Logf("output: (%T) %#v", output, output)
}

func TestKubectlCommandWithLoggerChangesTheCommandLogger(t *testing.T) {
	mockCtl := gomock.NewController(t)
	defer mockCtl.Finish()

	restoreExecProvider := execProvider
	defer func() { execProvider = restoreExecProvider }()

	mockExecProvider := NewMockExecProvider(mockCtl)
	execProvider = mockExecProvider

	fakeCommandPath := "/mocked/path/to/kubectl"
	expectedSubCmd := "apply"
	fakeSourceDir := "/mocked/path/to/source/directory"
	expectedArgs := []string{expectedSubCmd, "-R", "-f", fakeSourceDir, "-o", "json"}
	expectedCmd := fmt.Sprintf("%s %s", fakeCommandPath, strings.Join(expectedArgs, " "))
	expectedOutput := "FAKE OUTPUT"
	// Verifies that the "findOnPath" method was called once with the exact expected string input as the parameter
	mockExecProvider.EXPECT().findOnPath(kubectlCmd).Return(fakeCommandPath, nil).AnyTimes()
	mockExecProvider.EXPECT().execCmd(fakeCommandPath, expectedArgs).Return([]byte(expectedOutput), nil).AnyTimes()

	wrongLogger := mocklogr.NewMockLogger(mockCtl)
	rightLogger := mocklogr.NewMockLogger(mockCtl)

	// The wrongLogger should never be used
	wrongLogger.EXPECT().V(gomock.Any()).Return(wrongLogger).Times(0)
	wrongLogger.EXPECT().Info(gomock.Any(), gomock.Any(), gomock.Any()).Times(0)

	// The rightLogger should be used to log a log-leveled message indicating that kubectl was executed with the expected command
	rightLogger.EXPECT().V(gomock.Any()).Return(rightLogger).Times(1)
	rightLogger.EXPECT().Info("executing kubectl", "command", expectedCmd).Times(1)

	// Create the Kubectl type instance with the wrongLogger
	k, err := NewKubectl(wrongLogger)
	t.Logf("Kubectl (%T) %#v", k, k)
	if err != nil {
		t.Errorf("Error returned from the execLookPath function : %w", err)
	}

	// Create the ApplyCommand from the Kubectl factory, and swap in the rightLogger with the WithLogger function
	output, err := k.Apply(fakeSourceDir).WithLogger(rightLogger).Run()
	if err != nil {
		t.Fatalf("nil returned from Kubectl.Apply(sourcedir) function")
	}
	t.Logf("output: (%T) %#v", output, output)
}<|MERGE_RESOLUTION|>--- conflicted
+++ resolved
@@ -5,14 +5,10 @@
 The mockgen tool generates the MockExecProvider type defined in the kubectl/mockExecProvider.go code file.
 
 From the project root directory, you can generate mock definitions for interfaces in individual code files by calling mockgen.  Example:
-<<<<<<< HEAD
-	mockgen -destination=pkg/internal/kubectl/mockExecProvider.go -package=kubectl -source=pkg/internal/kubectl/execProvider.go github.com/fidelity/kraan/pkg/internal/kubectl ExecProvider
-=======
 	mockgen -destination=pkg/internal/kubectl/mockExecProvider.go -package=kubectl -source=pkg/internal/kubectl/execProvider.go \
 	github.com/fidelity/kraan/pkg/internal/kubectl ExecProvider
->>>>>>> 9e1a9aa2
-
-Or you can generate all the
+
+Or you can allow `go generate` to create all mocks for a project or package in a single command.
 
 Add a go:generate annotation above the package statement in all the code files containing interfaces that you want to mock.  Example:
 //go:generate mockgen -destination=mockExecProvider.go -package=kubectl -source=execProvider.go . ExecProvider
